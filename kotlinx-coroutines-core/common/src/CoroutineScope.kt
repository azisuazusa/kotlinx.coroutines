/*
 * Copyright 2016-2018 JetBrains s.r.o. Use of this source code is governed by the Apache 2.0 license.
 */

package kotlinx.coroutines

import kotlinx.coroutines.internal.*
import kotlinx.coroutines.intrinsics.*
import kotlin.coroutines.*
import kotlin.coroutines.intrinsics.*

/**
 * Defines a scope for new coroutines. Every coroutine builder
 * is an extension on [CoroutineScope] and inherits its [coroutineContext][CoroutineScope.coroutineContext]
 * to automatically propagate both context elements and cancellation.
 *
 * The best ways to obtain a standalone instance of the scope are [CoroutineScope()] and [MainScope()] factory functions.
 * Additional context elements can be appended to the scope using [plus][CoroutineScope.plus] operator.
 *
 * Manual implementation of this interface is not recommended, implementation by delegation should be preferred instead.
 * By convention, [context of the scope][CoroutineScope.coroutineContext] should contain an instance of a [job][Job] to enforce structured concurrency.
 *
 * Every coroutine builder (like [launch][CoroutineScope.launch], [async][CoroutineScope.async], etc)
 * and every scoping function (like [coroutineScope], [withContext], etc) provides _its own_ scope
 * with its own [Job] instance into the inner block of code it runs.
 * By convention, they all wait for all the coroutines inside their block to complete before completing themselves,
 * thus enforcing the discipline of **structured concurrency**.
 *
 * [CoroutineScope] should be implemented (or used as a field) on entities with a well-defined lifecycle that are responsible
 * for launching children coroutines. Example of such entity on Android is Activity.
 * Usage of this interface may look like this:
 *
 * ```
 * class MyActivity : AppCompatActivity(), CoroutineScope by MainScope() {
 *     override fun onDestroy() {
 *         cancel() // cancel is extension on CoroutineScope
 *     }
 *
 *     /*
 *      * Note how coroutine builders are scoped: if activity is destroyed or any of the launched coroutines
 *      * in this method throws an exception, then all nested coroutines are cancelled.
 *      */
 *     fun showSomeData() = launch { // <- extension on current activity, launched in the main thread
 *        // ... here we can use suspending functions or coroutine builders with other dispatchers
 *        draw(data) // draw in the main thread
 *     }
 * }
 * ```
 */
public interface CoroutineScope {
    /**
     * The context of this scope.
     * Context is encapsulated by the scope and used for implementation of coroutine builders that are extensions on the scope.
     * Accessing this property in general code is not recommended for any purposes except accessing [Job] instance for advanced usages.
     *
     * By convention, should contain an instance of a [job][Job] to enforce structured concurrency.
     */
    public val coroutineContext: CoroutineContext
}

/**
 * Adds the specified coroutine context to this scope, overriding existing elements in the current
 * scope's context with the corresponding keys.
 *
 * This is a shorthand for `CoroutineScope(thisScope + context)`.
 */
public operator fun CoroutineScope.plus(context: CoroutineContext): CoroutineScope =
    ContextScope(coroutineContext + context)

/**
 * Creates the main [CoroutineScope] for UI components.
 *
 * Example of use:
 * ```
 * class MyAndroidActivity {
 *   private val scope = MainScope()
 *
 *   override fun onDestroy() {
 *     super.onDestroy()
 *     scope.cancel()
 *   }
 * }
 *
 * ```
 *
 * The resulting scope has [SupervisorJob] and [Dispatchers.Main] context elements.
 * If you want to append additional elements to the main scope, use [CoroutineScope.plus] operator:
 * `val scope = MainScope() + CoroutineName("MyActivity")`.
 */
@Suppress("FunctionName")
public fun MainScope(): CoroutineScope = ContextScope(SupervisorJob() + Dispatchers.Main)

/**
 * Returns `true` when current [Job] is still active (has not completed and was not cancelled yet).
 *
 * Check this property in long-running computation loops to support cancellation:
 * ```
 * while (isActive) {
 *     // do some computation
 * }
 * ```
 *
 * This property is a shortcut for `coroutineContext.isActive` in the scope when
 * [CoroutineScope] is available.
 * See [coroutineContext][kotlin.coroutines.coroutineContext],
 * [isActive][kotlinx.coroutines.isActive] and [Job.isActive].
 */
@Suppress("EXTENSION_SHADOWED_BY_MEMBER")
public val CoroutineScope.isActive: Boolean
    get() = coroutineContext[Job]?.isActive ?: true

/**
 * A global [CoroutineScope] not bound to any job.
 *
 * Global scope is used to launch top-level coroutines which are operating on the whole application lifetime
 * and are not cancelled prematurely.
 * Another use of the global scope is operators running in [Dispatchers.Unconfined], which don't have any job associated with them.
 *
 * Application code usually should use application-defined [CoroutineScope], using
 * [async][CoroutineScope.async] or [launch][CoroutineScope.launch]
 * on the instance of [GlobalScope] is highly discouraged.
 *
 * Usage of this interface may look like this:
 *
 * ```
 * fun ReceiveChannel<Int>.sqrt(): ReceiveChannel<Double> = GlobalScope.produce(Dispatchers.Unconfined) {
 *     for (number in this) {
 *         send(Math.sqrt(number))
 *     }
 * }
 *
 * ```
 */
public object GlobalScope : CoroutineScope {
    /**
     * Returns [EmptyCoroutineContext].
     */
    override val coroutineContext: CoroutineContext
        get() = EmptyCoroutineContext
}

/**
 * Creates new [CoroutineScope] and calls the specified suspend block with this scope.
 * The provided scope inherits its [coroutineContext][CoroutineScope.coroutineContext] from the outer scope, but overrides
 * context's [Job].
 *
 * This function is designed for a _parallel decomposition_ of work. When any child coroutine in this scope fails,
 * this scope fails and all the rest of the children are cancelled (for a different behavior see [supervisorScope]).
 * This function returns as soon as given block and all its children coroutines are completed.
 * Example of the scope usages looks like this:
 *
 * ```
 * suspend fun showSomeData() = coroutineScope {
 *
 *   val data = async(Dispatchers.IO) { // <- extension on current scope
 *      ... load some UI data for the Main thread ...
 *   }
 *
 *   withContext(Dispatchers.Main) {
 *     doSomeWork()
 *     val result = data.await()
 *     display(result)
 *   }
 * }
 * ```
 *
 * Semantics of the scope in this example:
 * 1) `showSomeData` returns as soon as data is loaded and displayed in the UI.
 * 2) If `doSomeWork` throws an exception, then `async` task is cancelled and `showSomeData` rethrows that exception.
 * 3) If outer scope of `showSomeData` is cancelled, both started `async` and `withContext` blocks are cancelled.
 * 4) If `async` block fails, `withContext` will be cancelled.
 *
 * Method may throw [CancellationException] if the current job was cancelled externally
 * or may throw the corresponding unhandled [Throwable] if there is any unhandled exception in this scope
 * (for example, from a crashed coroutine that was started with [launch][CoroutineScope.launch] in this scope).
 */
public suspend fun <R> coroutineScope(block: suspend CoroutineScope.() -> R): R =
    suspendCoroutineUninterceptedOrReturn { uCont ->
        val coroutine = ScopeCoroutine(uCont.context, uCont)
        coroutine.startUndispatchedOrReturn(coroutine, block)
    }

/**
 * Creates [CoroutineScope] that wraps the given coroutine [context].
 *
 * If the given [context] does not contain a [Job] element, then a default `Job()` is created.
 * This way, cancellation or failure or any child coroutine in this scope cancels all the other children,
 * just like inside [coroutineScope] block.
 */
@Suppress("FunctionName")
public fun CoroutineScope(context: CoroutineContext): CoroutineScope =
    ContextScope(if (context[Job] != null) context else context + Job())

/**
 * Cancels this scope, including its job and all its children with an optional cancellation [cause].
 * A cause can be used to specify an error message or to provide other details on
 * a cancellation reason for debugging purposes.
 * Throws [IllegalStateException] if the scope does not have a job in it.
 */
public fun CoroutineScope.cancel(cause: CancellationException? = null) {
    val job = coroutineContext[Job] ?: error("Scope cannot be cancelled because it does not have a job: $this")
<<<<<<< HEAD
    job.cancel()
}

/**
 * Ensures that current scope is [active][CoroutineScope.isActive].
 * Throws [IllegalStateException] if the context does not have a job in it.
 *
 * If the job is no longer active, throws [CancellationException].
 * If the job was cancelled, thrown exception contains the original cancellation cause.
 *
 * This method is a drop-in replacement for the following code, but with more precise exception:
 * ```
 * if (!isActive) {
 *     throw CancellationException()
 * }
 * ```
 */
public fun CoroutineScope.ensureActive(): Unit = coroutineContext.ensureActive()
=======
    job.cancel(cause)
}
>>>>>>> d202ed94
<|MERGE_RESOLUTION|>--- conflicted
+++ resolved
@@ -199,8 +199,7 @@
  */
 public fun CoroutineScope.cancel(cause: CancellationException? = null) {
     val job = coroutineContext[Job] ?: error("Scope cannot be cancelled because it does not have a job: $this")
-<<<<<<< HEAD
-    job.cancel()
+    job.cancel(cause)
 }
 
 /**
@@ -217,8 +216,4 @@
  * }
  * ```
  */
-public fun CoroutineScope.ensureActive(): Unit = coroutineContext.ensureActive()
-=======
-    job.cancel(cause)
-}
->>>>>>> d202ed94
+public fun CoroutineScope.ensureActive(): Unit = coroutineContext.ensureActive()